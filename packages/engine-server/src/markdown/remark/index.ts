--- conflicted
+++ resolved
@@ -10,12 +10,9 @@
   select,
   selectAll,
   LinkFilter,
-<<<<<<< HEAD
   LINK_NAME,
   ALIAS_NAME,
   LINK_CONTENTS,
-=======
->>>>>>> c3b011b7
   visit,
 } from "./utils";
 export { wikiLinks, WikiLinksOpts, matchWikiLink } from "./wikiLinks";
